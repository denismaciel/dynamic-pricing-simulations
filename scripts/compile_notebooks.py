--- conflicted
+++ resolved
@@ -44,16 +44,11 @@
 
 notebooks = [
     "simulations/demand/nb_reservation_price_demand",
-<<<<<<< HEAD
     "simulations/dynamic_programming/nb_dynamic_programming",
     "simulations/online_network_revenue_management/simulation",
     "simulations/online_network_revenue_management/analysis",
     "simulations/thompson_sampling/nb_thompson_vs_greedy",
-=======
-    # "simulations/dynamic_programming/nb_dynamic_programming",
-    # "simulations/online_network_revenue_management/sim",
-    # "simulations/thompson_sampling/nb_thompson_vs_greedy",
->>>>>>> 73ea4427
+
 ]
 
 def make_markdown(path, execute=False):
@@ -76,8 +71,5 @@
 
 
 for n in notebooks:
-<<<<<<< HEAD
     make_markdown(n, execute=False)
-=======
-    make_markdown(n, execute=True)
->>>>>>> 73ea4427
+
